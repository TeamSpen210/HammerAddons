<<<<<<< HEAD
@PointClass base(BaseEntityAnimating, SetModel)
	appliesto(EP1, EP2)
	studioprop() = prop_scalable: "Scalable Prop"
=======
@PointClass 
	autovis(Props, Scalable)
	base(BaseEntityAnimating, SetModel)
	studioprop() 
= prop_scalable: "Scalable Prop"
>>>>>>> 47d81a5c
	[

	// Inputs
	input SetScaleX(vector) : "Scales the prop in one Axis. Params: <New Size> <Time>"
	input SetScaleY(vector) : "Scales the prop in one Axis. Params: <New Size> <Time>"
	input SetScaleZ(vector) : "Scales the prop in one Axis. Params: <New Size> <Time>"
	]<|MERGE_RESOLUTION|>--- conflicted
+++ resolved
@@ -1,14 +1,9 @@
-<<<<<<< HEAD
-@PointClass base(BaseEntityAnimating, SetModel)
-	appliesto(EP1, EP2)
-	studioprop() = prop_scalable: "Scalable Prop"
-=======
 @PointClass 
 	autovis(Props, Scalable)
+	appliesto(EP1, EP2)
 	base(BaseEntityAnimating, SetModel)
 	studioprop() 
 = prop_scalable: "Scalable Prop"
->>>>>>> 47d81a5c
 	[
 
 	// Inputs
